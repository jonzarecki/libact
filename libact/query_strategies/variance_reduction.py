--- conflicted
+++ resolved
@@ -22,15 +22,9 @@
         The model used for variance reduction to evaluate the variance.
         Only Logistic regression are supported now.
 
-<<<<<<< HEAD
     sigma: float, >0, optional (default=100.0)
         1/sigma is added to the diagonal of the Fisher information matrix as
         regularization term.
-=======
-    sigma: float, >0, optional (default=1.0)
-        The regularization term to be added to the diagonal of Fisher
-        information matrix. 1/sigma will be added to the matrix.
->>>>>>> 706ca2ad
 
     optimality : {'trace', 'determinant', 'eigenvalue'}, optional (default='trace')
         The type of optimal design.  The options are the trace, determinant, or
