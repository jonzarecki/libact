--- conflicted
+++ resolved
@@ -187,40 +187,22 @@
     def retrieve_score_list(self):
         dataset = self.dataset
         unlabeled_entry_ids, X_pool = zip(*dataset.get_unlabeled_entries())
-<<<<<<< HEAD
-        # Let the trained students vote for unlabeled data
-        votes = np.zeros((len(X_pool), len(self.students)))
-        for i, student in enumerate(self.students):
-            votes[:, i] = student.predict(X_pool)
-        score_list = map(lambda dis: self.n_students - dis,
-                         self.disagreement(votes))  # reversed disagreement, lower better
-        # shuffle order for randomality between same disagreement
-        combined = list(zip(score_list, unlabeled_entry_ids))
-        self.random_state_.shuffle(combined)
-        score_list, unlabeled_entry_ids = zip(*combined)
-
-        return score_list, unlabeled_entry_ids
-=======
-
         if self.disagreement == 'vote':
             # Let the trained students vote for unlabeled data
             votes = np.zeros((len(X_pool), len(self.students)))
             for i, student in enumerate(self.students):
                 votes[:, i] = student.predict(X_pool)
-
-            vote_entropy = self._vote_disagreement(votes)
-            ask_idx = self.random_state_.choice(
-                    np.where(np.isclose(vote_entropy, np.max(vote_entropy)))[0])
-
+            score_list = self._vote_disagreement(votes)
         elif self.disagreement == 'kl_divergence':
             proba = []
             for student in self.students:
                 proba.append(student.predict_proba(X_pool))
             proba = np.array(proba).transpose(1, 0, 2).astype(float)
-
-            avg_kl = self._kl_divergence_disagreement(proba)
-            ask_idx = self.random_state_.choice(
-                    np.where(np.isclose(avg_kl, np.max(avg_kl)))[0])
-
-        return unlabeled_entry_ids[ask_idx]
->>>>>>> 355fe7e2
+            score_list = self._kl_divergence_disagreement(proba)
+
+        # shuffle order for randomality between same disagreement
+        combined = list(zip(score_list, unlabeled_entry_ids))
+        self.random_state_.shuffle(combined)
+        score_list, unlabeled_entry_ids = zip(*combined)
+
+        return score_list, unlabeled_entry_ids