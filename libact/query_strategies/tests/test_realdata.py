"""
This module uses real world dataset to test the active learning algorithms.
Since creating own artificial dataset for test is too time comsuming so we would
use real world data, fix the random seed, and compare the query sequence each
active learning algorithm produces.
"""
import random
import os
import unittest

from numpy.testing import assert_array_equal
import numpy as np

from libact.base.dataset import Dataset, import_libsvm_sparse
from libact.models import LogisticRegression
from libact.query_strategies import ActiveLearningByLearning, HintSVM,\
<<<<<<< HEAD
    QueryByCommittee, QUIRE, RandomSampling, UncertaintySampling
from utils import run_qs
=======
    QueryByCommittee, QUIRE, RandomSampling, UncertaintySampling, DWUS
from .utils import run_qs
>>>>>>> 355fe7e2


class RealdataTestCase(unittest.TestCase):

    def setUp(self):
        dataset_filepath = os.path.join(
            os.path.dirname(os.path.realpath(__file__)), 'datasets/heart_scale')
        self.X, self.y = import_libsvm_sparse(
            dataset_filepath).format_sklearn()
        self.quota = 10

    def test_quire(self):
        trn_ds = Dataset(self.X,
                         np.concatenate([self.y[:5],
                                         [None] * (len(self.y) - 5)]))
        qs = QUIRE(trn_ds)
        qseq = run_qs(trn_ds, qs, self.y, self.quota)
        assert_array_equal(
            qseq, np.array([117, 175, 256, 64, 103, 118, 180, 159, 129, 235]))

    def test_quire_mykernel(self):
        def my_kernel(X, Y):
            return np.dot(X, Y.T)
        np.random.seed(1126)
        trn_ds = Dataset(self.X,
                         np.concatenate([self.y[:5],
                                         [None] * (len(self.y) - 5)]))
        qs = QUIRE(trn_ds, kernel=my_kernel)
        qseq = run_qs(trn_ds, qs, self.y, self.quota)
        assert_array_equal(
            qseq, np.array([9, 227, 176, 110, 52, 117, 228, 205, 103, 175]))

    def test_RandomSampling(self):
        trn_ds = Dataset(self.X,
                         np.concatenate([self.y[:5],
                                         [None] * (len(self.y) - 5)]))
        qs = RandomSampling(trn_ds, random_state=1126)
        qseq = run_qs(trn_ds, qs, self.y, self.quota)
        assert_array_equal(
            qseq, np.array([150, 16, 122, 157, 233, 160, 114, 163, 155, 56]))

    def test_HintSVM(self):
        trn_ds = Dataset(self.X,
                         np.concatenate([self.y[:5],
                                         [None] * (len(self.y) - 5)]))
        qs = HintSVM(trn_ds, random_state=1126)
        qseq = run_qs(trn_ds, qs, self.y, self.quota)
        assert_array_equal(
            qseq, np.array([24, 235, 228, 209, 18, 143, 119, 90, 149, 207]))

    def test_query_by_committee_vote(self):
        trn_ds = Dataset(self.X,
                         np.concatenate([self.y[:10],
                                         [None] * (len(self.y) - 10)]))
        qs = QueryByCommittee(trn_ds,
                              disagreement='vote',
                              models=[LogisticRegression(C=1.0),
                                      LogisticRegression(C=0.01),
                                      LogisticRegression(C=100)],
                              random_state=1126)
        qseq = run_qs(trn_ds, qs, self.y, self.quota)
        assert_array_equal(
            qseq, np.array([267, 210, 229, 220, 134, 252, 222, 142, 245, 228]))

    def test_query_by_committee_kl_divergence(self):
        trn_ds = Dataset(self.X,
                         np.concatenate([self.y[:10],
                                         [None] * (len(self.y) - 10)]))
        qs = QueryByCommittee(trn_ds,
                              disagreement='kl_divergence',
                              models=[LogisticRegression(C=1.0),
                                      LogisticRegression(C=0.01),
                                      LogisticRegression(C=100)],
                              random_state=1126)
        qseq = run_qs(trn_ds, qs, self.y, self.quota)
        assert_array_equal(
            qseq, np.array([228, 111, 162, 243, 213, 122, 110, 108, 156, 37]))

    def test_UcertaintySamplingLc(self):
        random.seed(1126)
        trn_ds = Dataset(self.X,
                         np.concatenate([self.y[:10],
                                         [None] * (len(self.y) - 10)]))
        qs = UncertaintySampling(trn_ds, method='lc',
                                 model=LogisticRegression())
        qseq = run_qs(trn_ds, qs, self.y, self.quota)
        assert_array_equal(
            qseq, np.array([145, 66, 82, 37, 194, 60, 191, 211, 245, 131]))

    def test_UcertaintySamplingSm(self):
        random.seed(1126)
        trn_ds = Dataset(self.X,
                         np.concatenate([self.y[:10],
                                         [None] * (len(self.y) - 10)]))
        qs = UncertaintySampling(trn_ds, method='sm',
                                 model=LogisticRegression())
        qseq = run_qs(trn_ds, qs, self.y, self.quota)
        assert_array_equal(
            qseq, np.array([145, 66, 82, 37, 194, 60, 191, 211, 245, 131]))

    def test_UcertaintySamplingEntropy(self):
        random.seed(1126)
        trn_ds = Dataset(self.X,
                         np.concatenate([self.y[:10],
                                         [None] * (len(self.y) - 10)]))
        qs = UncertaintySampling(trn_ds, method='entropy',
                                 model=LogisticRegression())
        qseq = run_qs(trn_ds, qs, self.y, self.quota)
        assert_array_equal(
            qseq, np.array([145, 66, 82, 37, 194, 60, 191, 211, 245, 131]))

    def test_ActiveLearningByLearning(self):
        trn_ds = Dataset(self.X,
                         np.concatenate([self.y[:10],
                                         [None] * (len(self.y) - 10)]))
        qs = ActiveLearningByLearning(trn_ds, T=self.quota,
                                      query_strategies=[
                                          UncertaintySampling(
                                              trn_ds,
                                              model=LogisticRegression()),
                                          HintSVM(trn_ds, random_state=1126)],
                                      model=LogisticRegression(),
                                      random_state=1126)
        qseq = run_qs(trn_ds, qs, self.y, self.quota)
        assert_array_equal(
            qseq, np.array([173, 103, 133, 184, 187, 147, 251, 83, 93, 33]))

    def test_DensityWeightedUncertaintySampling(self):
        trn_ds = Dataset(self.X,
                         np.concatenate([self.y[:10],
                                         [None] * (len(self.y) - 10)]))
        qs = DWUS(trn_ds, random_state=1126)
        qseq = run_qs(trn_ds, qs, self.y, self.quota)
        assert_array_equal(
            qseq, np.array([30, 179, 104, 186, 28, 65, 142, 62, 257, 221]))


if __name__ == '__main__':
    unittest.main()<|MERGE_RESOLUTION|>--- conflicted
+++ resolved
@@ -14,13 +14,8 @@
 from libact.base.dataset import Dataset, import_libsvm_sparse
 from libact.models import LogisticRegression
 from libact.query_strategies import ActiveLearningByLearning, HintSVM,\
-<<<<<<< HEAD
-    QueryByCommittee, QUIRE, RandomSampling, UncertaintySampling
-from utils import run_qs
-=======
     QueryByCommittee, QUIRE, RandomSampling, UncertaintySampling, DWUS
 from .utils import run_qs
->>>>>>> 355fe7e2
 
 
 class RealdataTestCase(unittest.TestCase):
